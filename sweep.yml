program: src/train_constellation.py
method: bayes
metric:
  name: train_loss
  goal: minimize
parameters:
  base_lr:
    distribution: log_uniform_values
    min: 1e-7
    max: 1e-5

  max_lr:
    distribution: log_uniform_values
<<<<<<< HEAD
    min: 1e-4
=======
    min: 5e-5
>>>>>>> d6932eed
    max: 1e-2

  weight_decay:
    distribution: log_uniform_values
    min: 1e-6
    max: 1e-4

  use_snr_buckets:
    value: "True"

  num_cycles:
    distribution: int_uniform
    min: 4
    max: 10
  
  test_size:
    distribution: uniform
    min: 0.15
    max: 0.25

  # Fixed value for mods_to_process
  mods_to_process:
    value: "BPSK,QPSK,8PSK,OOK,8ASK,16QAM,256QAM,FM,GMSK,OQPSK"
  
  batch_size:
    value: 512

early_terminate:
  type: hyperband
  min_iter: 5<|MERGE_RESOLUTION|>--- conflicted
+++ resolved
@@ -11,11 +11,7 @@
 
   max_lr:
     distribution: log_uniform_values
-<<<<<<< HEAD
     min: 1e-4
-=======
-    min: 5e-5
->>>>>>> d6932eed
     max: 1e-2
 
   weight_decay:
